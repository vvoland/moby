--- conflicted
+++ resolved
@@ -1642,13 +1642,6 @@
 		name = job.Args[0]
 	} else if len(job.Args) > 1 {
 		return job.Errorf("Usage: %s", job.Name)
-<<<<<<< HEAD
-	}
-	var config Config
-	if err := job.ExportEnv(&config); err != nil {
-		return job.Error(err)
-=======
->>>>>>> 5258f833
 	}
 	config := ContainerConfigFromJob(job)
 	if config.Memory != 0 && config.Memory < 524288 {
@@ -2078,14 +2071,7 @@
 	}
 	// If no environment was set, then no hostconfig was passed.
 	if len(job.Environ()) > 0 {
-<<<<<<< HEAD
-		var hostConfig HostConfig
-		if err := job.ExportEnv(&hostConfig); err != nil {
-			return job.Error(err)
-		}
-=======
 		hostConfig := ContainerHostConfigFromJob(job)
->>>>>>> 5258f833
 		// Validate the HostConfig binds. Make sure that:
 		// 1) the source of a bind mount isn't /
 		//         The bind mount "/:/foo" isn't allowed.
@@ -2110,11 +2096,7 @@
 			}
 		}
 		// Register any links from the host config before starting the container
-<<<<<<< HEAD
-		if err := srv.RegisterLinks(container, &hostConfig); err != nil {
-=======
 		if err := srv.RegisterLinks(container, hostConfig); err != nil {
->>>>>>> 5258f833
 			return job.Error(err)
 		}
 		container.hostConfig = hostConfig
